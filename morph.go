package morph

import (
	"context"
	"errors"
	"fmt"
	"log"
	"os"
	"sort"
	"strings"
	"time"

	"github.com/mattermost/morph/models"

	"github.com/mattermost/morph/drivers"
	"github.com/mattermost/morph/sources"

	ms "github.com/mattermost/morph/drivers/mysql"
	ps "github.com/mattermost/morph/drivers/postgres"

	_ "github.com/mattermost/morph/sources/embedded"
	_ "github.com/mattermost/morph/sources/file"
)

var migrationProgressStart = "==  %s: migrating  ================================================="
var migrationProgressFinished = "==  %s: migrated (%s)  ========================================"

const maxProgressLogLength = 100

type Morph struct {
	config *Config
	driver drivers.Driver
	source sources.Source
	mutex  drivers.Locker
}

type Config struct {
	Logger  Logger
	LockKey string
}

type EngineOption func(*Morph) error

func WithLogger(logger Logger) EngineOption {
	return func(m *Morph) error {
		m.config.Logger = logger
		return nil
	}
}

func SetMigrationTableName(name string) EngineOption {
	return func(m *Morph) error {
		return m.driver.SetConfig("MigrationsTable", name)
	}
}

func SetStatementTimeoutInSeconds(n int) EngineOption {
	return func(m *Morph) error {
		return m.driver.SetConfig("StatementTimeoutInSecs", n)
	}
}

// WithLock creates a lock table in the database so that the migrations are
// guaranteed to be executed from a single instance. The key is used for naming
// the mutex.
func WithLock(key string) EngineOption {
	return func(m *Morph) error {
		m.config.LockKey = key
		return nil
	}
}

// New creates a new instance of the migrations engine from an existing db instance and a migrations source.
// If the driver implements the Lockable interface, it will also wait until it has acquired a lock.
// The context is propagated to the drivers lock method (if the driver implements divers.Locker interface) and
// it can be used to cancel the lock acquisition.
func New(ctx context.Context, driver drivers.Driver, source sources.Source, options ...EngineOption) (*Morph, error) {
	engine := &Morph{
		config: &Config{
			Logger: newColorLogger(log.New(os.Stderr, "", log.LstdFlags)), // add default logger
		},
		source: source,
		driver: driver,
	}

	for _, option := range options {
		if err := option(engine); err != nil {
			return nil, fmt.Errorf("could not apply option: %w", err)
		}
	}

	if err := driver.Ping(); err != nil {
		return nil, err
	}

	if impl, ok := driver.(drivers.Lockable); ok && engine.config.LockKey != "" {
		var mx drivers.Locker
		var err error
		switch impl.DriverName() {
		case "mysql":
			mx, err = ms.NewMutex(engine.config.LockKey, driver, engine.config.Logger)
		case "postgres":
			mx, err = ps.NewMutex(engine.config.LockKey, driver, engine.config.Logger)
		default:
			err = errors.New("driver does not support locking")
		}
		if err != nil {
			return nil, err
		}

		engine.mutex = mx
		err = mx.Lock(ctx)
		if err != nil {
			return nil, err
		}
	}

	return engine, nil
}

// Close closes the underlying database connection of the engine.
func (m *Morph) Close() error {
	if m.mutex != nil {
		err := m.mutex.Unlock()
		if err != nil {
			return err
		}
	}

	return m.driver.Close()
}

func (m *Morph) apply(migration *models.Migration, saveVersion bool) error {
	start := time.Now()
	migrationName := migration.Name
	m.config.Logger.Println(formatProgress(fmt.Sprintf(migrationProgressStart, migrationName)))
	if err := m.driver.Apply(migration, saveVersion); err != nil {
		return err
	}

	elapsed := time.Since(start)
	m.config.Logger.Println(formatProgress(fmt.Sprintf(migrationProgressFinished, migrationName, fmt.Sprintf("%.4fs", elapsed.Seconds()))))

	return nil
}

// ApplyAll applies all pending migrations.
func (m *Morph) ApplyAll() error {
	_, err := m.Apply(-1)
	return err
}

// Applies limited number of migrations upwards.
func (m *Morph) Apply(limit int) (int, error) {
	appliedMigrations, err := m.driver.AppliedMigrations()
	if err != nil {
		return -1, err
	}

	pendingMigrations, err := computePendingMigrations(appliedMigrations, m.source.Migrations())
	if err != nil {
		return -1, err
	}

	migrations := make([]*models.Migration, 0)
	sortedMigrations := sortMigrations(pendingMigrations)

	for _, migration := range sortedMigrations {
		if migration.Direction != models.Up {
			continue
		}
		migrations = append(migrations, migration)
	}

	steps := limit
	if len(migrations) < steps {
		return -1, fmt.Errorf("there are only %d migrations available, but you requested %d", len(migrations), steps)
	}

	if limit < 0 {
		steps = len(migrations)
	}

	var applied int
	for i := 0; i < steps; i++ {
		if err := m.apply(migrations[i], true); err != nil {
			return applied, err
		}
		applied++
	}

	return applied, nil
}

// ApplyDown rollbacks a limited number of migrations
// if limit is given below zero, all down scripts are going to be applied.
func (m *Morph) ApplyDown(limit int) (int, error) {
	appliedMigrations, err := m.driver.AppliedMigrations()
	if err != nil {
		return -1, err
	}

	sortedMigrations := reverseSortMigrations(appliedMigrations)
	downMigrations, err := findDownScripts(sortedMigrations, m.source.Migrations())
	if err != nil {
		return -1, err
	}

	steps := limit
	if len(sortedMigrations) < steps {
		return -1, fmt.Errorf("there are only %d migrations available, but you requested %d", len(sortedMigrations), steps)
	}

	if limit < 0 {
		steps = len(sortedMigrations)
	}

	var applied int
	for i := 0; i < steps; i++ {
		migrationName := sortedMigrations[i].Name
		if err := m.apply(downMigrations[migrationName], true); err != nil {
			return applied, err
		}
		applied++
	}

	return applied, nil
}

// Diff returns the difference between the applied migrations and the available migrations.
func (m *Morph) Diff(mode models.Direction) ([]*models.Migration, error) {
	appliedMigrations, err := m.driver.AppliedMigrations()
	if err != nil {
		return nil, err
	}

	if mode == models.Down {
		sortedMigrations := reverseSortMigrations(appliedMigrations)
		downMigrations, err := findDownScripts(sortedMigrations, m.source.Migrations())
		if err != nil {
			return nil, err
		}

		diff := make([]*models.Migration, 0, len(downMigrations))
		for i := 0; i < len(sortedMigrations); i++ {
			diff = append(diff, downMigrations[sortedMigrations[i].Name])
		}

		return diff, nil
	}

	pendingMigrations, err := computePendingMigrations(appliedMigrations, m.source.Migrations())
	if err != nil {
		return nil, err
	}

	var diff []*models.Migration
	for _, migration := range sortMigrations(pendingMigrations) {
		if migration.Direction != models.Up {
			continue
		}
		diff = append(diff, migration)
	}

	return diff, nil
}

func (m *Morph) GetOppositeMigrations(migrations []*models.Migration) ([]*models.Migration, error) {
	var direction models.Direction
	migrationsMap := make(map[string]*models.Migration)
	for _, migration := range migrations {
		if direction == "" {
			direction = migration.Direction
		}
		// check if the migrations has the same direction
		if direction != migration.Direction {
			return nil, errors.New("migrations have different directions")
		}

		migrationsMap[migration.Name] = migration
	}

	rollbackMigrations := make([]*models.Migration, 0, len(migrations))
	availableMigrations := m.source.Migrations()
	for _, migration := range availableMigrations {
		// skip if we have the same direction for the migration
		// we are looking for opposite direction
		if migration.Direction == direction {
			continue
		}

		// we don't have the migration in the map
		// so we can't rollback it
		_, ok := migrationsMap[migration.Name]
		if !ok {
			continue
		}

		rollbackMigrations = append(rollbackMigrations, migration)
	}

	if len(migrations) != len(rollbackMigrations) {
		return nil, errors.New("not all migrations have opposite migrations")
	}

	return rollbackMigrations, nil
}

// GeneratePlan returns the plan to apply these migrations and also includes
// the safe rollback steps for the given migrations.
func (m *Morph) GeneratePlan(migrations []*models.Migration) (*models.Plan, error) {
	rollbackMigrations, err := m.GetOppositeMigrations(migrations)
	if err != nil {
		return nil, fmt.Errorf("could not get opposite migrations: %w", err)
	}

	plan := models.NewPlan(migrations, rollbackMigrations)

	return plan, nil
}

func (m *Morph) ApplyPlan(plan *models.Plan) error {
	if err := plan.Validate(); err != nil {
		return fmt.Errorf("invalid plan: %w", err)
	}

	revertMigrations := make([]*models.Migration, 0, len(plan.RevertMigrations))
<<<<<<< HEAD
=======
	var err error
	var failIndex int
>>>>>>> 4c18a75b

	for i := range plan.Migrations {
		// add to the revert queue
		for _, migration := range plan.RevertMigrations {
<<<<<<< HEAD
			if migration.Name == plan.Migrations[i].Name {
=======
			if migration.Name == plan.Migrations[i].Name && migration.Version == plan.Migrations[i].Version {
>>>>>>> 4c18a75b
				revertMigrations = append(revertMigrations, migration)
				break
			}
		}

<<<<<<< HEAD
		err := m.apply(plan.Migrations[i], true)
		if err != nil {
			// log the fail step
			m.config.Logger.Printf("migration %s failed, starting rollback", plan.Migrations[i].Name)

			for j := len(revertMigrations) - 1; j >= 0; j-- {
				// There is a special case when we are reverting a rollback
				// We shouldn't save the version if we are trying to restore the last applied migration
				// here is an example, lets say we have following migrations in the applied migrations table:
				// migration_1, migration_2, migration_3
				// Once we initiate the rollback, we will have the following:
				// migration_3, migration_2, migration_1 (to rollback)
				// Let's say we have a bug in migration_2 and failed.
				// We don't remove that version from the database, because migration is not successfully rolled back.
				// So in this case, we need to apply the migration_2 (up) but it will be in the migrations table.
				// Therefore we are not saving the version in the database because it will fail on the save version step.
				skipSave := revertMigrations[j].Direction == models.Up && j == len(revertMigrations)-1
				rErr := m.apply(revertMigrations[j], !skipSave)
				if rErr != nil {
					return fmt.Errorf("could not rollback migrations after trying to migrate: %w", rErr)
				}

				m.config.Logger.Printf("successfully rolled back migration: %s", revertMigrations[j].Name)
			}

			// return error in any case
			return fmt.Errorf("could not apply migration: %w", err)
		}
	}

	return nil
=======
		err = m.apply(plan.Migrations[i], true)
		if err != nil {
			break
		}

		failIndex = i
	}

	if err == nil {
		return nil
	}

	m.config.Logger.Printf("migration %s failed, starting rollback", plan.Migrations[failIndex].Name)

	for j := len(revertMigrations) - 1; j >= 0; j-- {
		// There is a special case when we are reverting a rollback
		// We shouldn't save the version if we are trying to restore the last applied migration
		// here is an example, lets say we have following migrations in the applied migrations table:
		// migration_1, migration_2, migration_3
		// Once we initiate the rollback, we will have the following:
		// migration_3, migration_2, migration_1 (to rollback)
		// Let's say we have a bug in migration_2 and failed.
		// We don't remove that version from the database, because migration is not successfully rolled back.
		// So in this case, we need to apply the migration_2 (up) but it will be in the migrations table.
		// Therefore we are not saving the version in the database because it will fail on the save version step.
		skipSave := revertMigrations[j].Direction == models.Up && j == len(revertMigrations)-1
		rErr := m.apply(revertMigrations[j], !skipSave)
		if rErr != nil {
			return fmt.Errorf("could not rollback migrations after trying to migrate: %w", rErr)
		}

		m.config.Logger.Printf("successfully rolled back migration: %s", revertMigrations[j].Name)
	}

	// return error in any case
	return fmt.Errorf("could not apply migration: %w", err)
>>>>>>> 4c18a75b
}

func reverseSortMigrations(migrations []*models.Migration) []*models.Migration {
	sort.Slice(migrations, func(i, j int) bool {
		return migrations[i].Version > migrations[j].Version
	})
	return migrations
}

func sortMigrations(migrations []*models.Migration) []*models.Migration {
	sort.Slice(migrations, func(i, j int) bool {
		return migrations[i].RawName < migrations[j].RawName
	})
	return migrations
}

func computePendingMigrations(appliedMigrations []*models.Migration, sourceMigrations []*models.Migration) ([]*models.Migration, error) {
	// sourceMigrations has to be greater or equal to databaseMigrations
	if len(appliedMigrations) > len(sourceMigrations) {
		return nil, errors.New("migration mismatch, there are more migrations applied than those were specified in source")
	}

	dict := make(map[string]*models.Migration)
	for _, appliedMigration := range appliedMigrations {
		dict[appliedMigration.Name] = appliedMigration
	}

	var pendingMigrations []*models.Migration
	for _, sourceMigration := range sourceMigrations {
		if _, ok := dict[sourceMigration.Name]; !ok {
			pendingMigrations = append(pendingMigrations, sourceMigration)
		}
	}

	return pendingMigrations, nil
}

func findDownScripts(appliedMigrations []*models.Migration, sourceMigrations []*models.Migration) (map[string]*models.Migration, error) {
	tmp := make(map[string]*models.Migration)
	for _, m := range sourceMigrations {
		if m.Direction != models.Down {
			continue
		}
		tmp[m.Name] = m
	}

	for _, m := range appliedMigrations {
		_, ok := tmp[m.Name]
		if !ok {
			return nil, fmt.Errorf("could not find down script for %s", m.Name)
		}
	}

	return tmp, nil
}

func formatProgress(p string) string {
	if len(p) < maxProgressLogLength {
		return p + strings.Repeat("=", maxProgressLogLength-len(p))
	}

	if len(p) > maxProgressLogLength {
		return p[:maxProgressLogLength]
	}

	return p
}<|MERGE_RESOLUTION|>--- conflicted
+++ resolved
@@ -37,6 +37,7 @@
 type Config struct {
 	Logger  Logger
 	LockKey string
+	DryRun  bool
 }
 
 type EngineOption func(*Morph) error
@@ -66,6 +67,15 @@
 func WithLock(key string) EngineOption {
 	return func(m *Morph) error {
 		m.config.LockKey = key
+		return nil
+	}
+}
+
+// SetDryRun will not execute any migrations if set to true, but
+// will still log the migrations that would be executed.
+func SetDryRun(enable bool) EngineOption {
+	return func(m *Morph) error {
+		m.config.DryRun = enable
 		return nil
 	}
 }
@@ -130,12 +140,14 @@
 	return m.driver.Close()
 }
 
-func (m *Morph) apply(migration *models.Migration, saveVersion bool) error {
+func (m *Morph) apply(migration *models.Migration, saveVersion, dryRun bool) error {
 	start := time.Now()
 	migrationName := migration.Name
 	m.config.Logger.Println(formatProgress(fmt.Sprintf(migrationProgressStart, migrationName)))
-	if err := m.driver.Apply(migration, saveVersion); err != nil {
-		return err
+	if !dryRun {
+		if err := m.driver.Apply(migration, saveVersion); err != nil {
+			return err
+		}
 	}
 
 	elapsed := time.Since(start)
@@ -183,7 +195,7 @@
 
 	var applied int
 	for i := 0; i < steps; i++ {
-		if err := m.apply(migrations[i], true); err != nil {
+		if err := m.apply(migrations[i], true, m.config.DryRun); err != nil {
 			return applied, err
 		}
 		applied++
@@ -218,7 +230,7 @@
 	var applied int
 	for i := 0; i < steps; i++ {
 		migrationName := sortedMigrations[i].Name
-		if err := m.apply(downMigrations[migrationName], true); err != nil {
+		if err := m.apply(downMigrations[migrationName], true, m.config.DryRun); err != nil {
 			return applied, err
 		}
 		applied++
@@ -325,59 +337,19 @@
 	}
 
 	revertMigrations := make([]*models.Migration, 0, len(plan.RevertMigrations))
-<<<<<<< HEAD
-=======
 	var err error
 	var failIndex int
->>>>>>> 4c18a75b
 
 	for i := range plan.Migrations {
 		// add to the revert queue
 		for _, migration := range plan.RevertMigrations {
-<<<<<<< HEAD
-			if migration.Name == plan.Migrations[i].Name {
-=======
 			if migration.Name == plan.Migrations[i].Name && migration.Version == plan.Migrations[i].Version {
->>>>>>> 4c18a75b
 				revertMigrations = append(revertMigrations, migration)
 				break
 			}
 		}
 
-<<<<<<< HEAD
-		err := m.apply(plan.Migrations[i], true)
-		if err != nil {
-			// log the fail step
-			m.config.Logger.Printf("migration %s failed, starting rollback", plan.Migrations[i].Name)
-
-			for j := len(revertMigrations) - 1; j >= 0; j-- {
-				// There is a special case when we are reverting a rollback
-				// We shouldn't save the version if we are trying to restore the last applied migration
-				// here is an example, lets say we have following migrations in the applied migrations table:
-				// migration_1, migration_2, migration_3
-				// Once we initiate the rollback, we will have the following:
-				// migration_3, migration_2, migration_1 (to rollback)
-				// Let's say we have a bug in migration_2 and failed.
-				// We don't remove that version from the database, because migration is not successfully rolled back.
-				// So in this case, we need to apply the migration_2 (up) but it will be in the migrations table.
-				// Therefore we are not saving the version in the database because it will fail on the save version step.
-				skipSave := revertMigrations[j].Direction == models.Up && j == len(revertMigrations)-1
-				rErr := m.apply(revertMigrations[j], !skipSave)
-				if rErr != nil {
-					return fmt.Errorf("could not rollback migrations after trying to migrate: %w", rErr)
-				}
-
-				m.config.Logger.Printf("successfully rolled back migration: %s", revertMigrations[j].Name)
-			}
-
-			// return error in any case
-			return fmt.Errorf("could not apply migration: %w", err)
-		}
-	}
-
-	return nil
-=======
-		err = m.apply(plan.Migrations[i], true)
+		err = m.apply(plan.Migrations[i], true, m.config.DryRun)
 		if err != nil {
 			break
 		}
@@ -403,7 +375,7 @@
 		// So in this case, we need to apply the migration_2 (up) but it will be in the migrations table.
 		// Therefore we are not saving the version in the database because it will fail on the save version step.
 		skipSave := revertMigrations[j].Direction == models.Up && j == len(revertMigrations)-1
-		rErr := m.apply(revertMigrations[j], !skipSave)
+		rErr := m.apply(revertMigrations[j], !skipSave, m.config.DryRun)
 		if rErr != nil {
 			return fmt.Errorf("could not rollback migrations after trying to migrate: %w", rErr)
 		}
@@ -413,7 +385,6 @@
 
 	// return error in any case
 	return fmt.Errorf("could not apply migration: %w", err)
->>>>>>> 4c18a75b
 }
 
 func reverseSortMigrations(migrations []*models.Migration) []*models.Migration {
