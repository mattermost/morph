--- conflicted
+++ resolved
@@ -38,13 +38,8 @@
 	mutex  drivers.Locker
 
 	interceptorLock   sync.Mutex
-<<<<<<< HEAD
 	intercecptorsUp   map[int]func() error
 	intercecptorsDown map[int]func() error
-=======
-	intercecptorsUp   map[int]Interceptor
-	intercecptorsDown map[int]Interceptor
->>>>>>> 78a2117d
 }
 
 type Config struct {
@@ -108,13 +103,8 @@
 		},
 		source:            source,
 		driver:            driver,
-<<<<<<< HEAD
 		intercecptorsUp:   make(map[int]func() error),
 		intercecptorsDown: make(map[int]func() error),
-=======
-		intercecptorsUp:   make(map[int]Interceptor),
-		intercecptorsDown: make(map[int]Interceptor),
->>>>>>> 78a2117d
 	}
 
 	for _, option := range options {
@@ -425,11 +415,7 @@
 }
 
 // AddInterceptor registers a handler function to be executed before the actual migration
-<<<<<<< HEAD
 func (m *Morph) AddInterceptor(version int, direction models.Direction, handler func() error) {
-=======
-func (m *Morph) AddInterceptor(version int, direction models.Direction, handler Interceptor) {
->>>>>>> 78a2117d
 	m.interceptorLock.Lock()
 	switch direction {
 	case models.Up:
@@ -440,10 +426,7 @@
 	m.interceptorLock.Unlock()
 }
 
-<<<<<<< HEAD
-=======
 // RemoveInterceptor removes the handler function from the engine
->>>>>>> 78a2117d
 func (m *Morph) RemoveInterceptor(version int, direction models.Direction) {
 	m.interceptorLock.Lock()
 	switch direction {
@@ -455,15 +438,9 @@
 	m.interceptorLock.Unlock()
 }
 
-<<<<<<< HEAD
 func (m *Morph) getInterceptor(migration *models.Migration) func() error {
 	m.interceptorLock.Lock()
 	var f func() error
-=======
-func (m *Morph) getInterceptor(migration *models.Migration) Interceptor {
-	m.interceptorLock.Lock()
-	var f Interceptor
->>>>>>> 78a2117d
 	switch migration.Direction {
 	case models.Up:
 		fn, ok := m.intercecptorsUp[int(migration.Version)]
